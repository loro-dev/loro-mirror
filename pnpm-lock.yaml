--- conflicted
+++ resolved
@@ -45,12 +45,6 @@
       '@types/node':
         specifier: ^20.10.5
         version: 20.17.19
-<<<<<<< HEAD
-      loro-crdt:
-        specifier: ^1.7.0
-        version: 1.7.0
-=======
->>>>>>> 5d1ce466
       typescript:
         specifier: ^5.3.3
         version: 5.7.3
@@ -61,13 +55,8 @@
         specifier: ^2.0.0
         version: 2.13.1(@types/react@18.3.18)(react@18.3.1)
       loro-crdt:
-<<<<<<< HEAD
-        specifier: ^1.7.0
-        version: 1.7.0
-=======
         specifier: ^1.7.1
         version: 1.7.1
->>>>>>> 5d1ce466
       loro-mirror:
         specifier: workspace:*
         version: link:../core
@@ -103,13 +92,8 @@
   packages/react:
     dependencies:
       loro-crdt:
-<<<<<<< HEAD
-        specifier: ^1.7.0
-        version: 1.7.0
-=======
         specifier: ^1.7.1
         version: 1.7.1
->>>>>>> 5d1ce466
       loro-mirror:
         specifier: workspace:*
         version: link:../core
@@ -1396,13 +1380,8 @@
     resolution: {integrity: sha512-lyuxPGr/Wfhrlem2CL/UcnUc1zcqKAImBDzukY7Y5F/yQiNdko6+fRLevlw1HgMySw7f611UIY408EtxRSoK3Q==}
     hasBin: true
 
-<<<<<<< HEAD
-  loro-crdt@1.7.0:
-    resolution: {integrity: sha512-lx2k96M87cHQ0C6KbZsnVbkP7qrFpm2VEJt6UHHkJJoW5X+2s/hu6WbGSDLme6kYQZTyU3cUCTit1zjHIJNUQw==}
-=======
   loro-crdt@1.7.1:
     resolution: {integrity: sha512-lcSzNVTvjJIK6zf8IPpFoaK71dnAx2yz/9S438zH/TZhlqCj//H5Hq80khHGDBIIs69Ijv2kggpPfy/p/HO2bg==}
->>>>>>> 5d1ce466
 
   loupe@2.3.7:
     resolution: {integrity: sha512-zSMINGVYkdpYSOBmLi0D1Uo7JU9nVdQKrHxC8eYlV+9YKK9WePqAlL7lSlorG/U2Fw1w0hTBmaa/jrQ3UbPHtA==}
@@ -3181,11 +3160,7 @@
     dependencies:
       js-tokens: 4.0.0
 
-<<<<<<< HEAD
-  loro-crdt@1.7.0: {}
-=======
   loro-crdt@1.7.1: {}
->>>>>>> 5d1ce466
 
   loupe@2.3.7:
     dependencies:
