{
    "name": "loro-mirror-react",
    "version": "0.1.0",
    "description": "React integration for Loro Mirror - a state management library with Loro CRDT synchronization",
    "type": "module",
    "main": "dist/index.js",
    "types": "dist/index.d.ts",
    "files": [
        "dist",
        "src"
    ],
    "scripts": {
        "build": "tsc -p .",
        "test": "vitest run",
        "test:watch": "vitest",
        "lint": "eslint src --ext .ts,.tsx",
        "typecheck": "tsc --noEmit"
    },
    "keywords": [
        "loro",
        "crdt",
        "state",
        "management",
        "sync",
        "mirror",
        "react",
        "hooks"
    ],
    "author": "",
    "license": "MIT",
    "dependencies": {
        "loro-mirror": "workspace:*"
    },
    "peerDependencies": {
<<<<<<< HEAD
        "loro-crdt": "^1.7.0",
=======
        "loro-crdt": "^1.7.1",
>>>>>>> 5d1ce466
        "react": "^16.8.0 || ^17.0.0 || ^18.0.0"
    },
    "devDependencies": {
        "@types/node": "^20.10.5",
        "@types/react": "^18.2.45",
        "react": "^18.2.0",
        "typescript": "^5.3.3"
    }
}<|MERGE_RESOLUTION|>--- conflicted
+++ resolved
@@ -32,11 +32,7 @@
         "loro-mirror": "workspace:*"
     },
     "peerDependencies": {
-<<<<<<< HEAD
-        "loro-crdt": "^1.7.0",
-=======
         "loro-crdt": "^1.7.1",
->>>>>>> 5d1ce466
         "react": "^16.8.0 || ^17.0.0 || ^18.0.0"
     },
     "devDependencies": {
