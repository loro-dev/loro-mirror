--- conflicted
+++ resolved
@@ -17,130 +17,124 @@
 ### Basic Usage with Hooks
 
 ```tsx
-import React, { useMemo } from 'react';
-import { LoroDoc } from 'loro-crdt';
-import { schema } from 'loro-mirror';
-import { useLoroStore } from 'loro-mirror-react';
+import React, { useMemo } from "react";
+import { LoroDoc } from "loro-crdt";
+import { schema } from "loro-mirror";
+import { useLoroStore } from "loro-mirror-react";
 
 // Define your schema
 const todoSchema = schema({
-  todos: schema.LoroList(
-    schema.LoroMap({
-      text: schema.String({ required: true }),
-      completed: schema.Boolean({ defaultValue: false }),
-    }),
-    // Use `$cid` (reuses Loro container id; explained below)
-    (item) => item.$cid,
-  ),
-  filter: schema.String({ defaultValue: 'all' }),
+    todos: schema.LoroList(
+        schema.LoroMap({
+            text: schema.String({ required: true }),
+            completed: schema.Boolean({ defaultValue: false }),
+        }),
+        // Use `$cid` (reuses Loro container id; explained below)
+        (item) => item.$cid,
+    ),
+    filter: schema.String({ defaultValue: "all" }),
 });
 
 function TodoApp() {
-  // Create a Loro document
-  const doc = useMemo(() => new LoroDoc(), []);
-  
-  // Create a store
-  const { state, setState } = useLoroStore({
-    doc,
-    schema: todoSchema,
-    initialState: { todos: [], filter: 'all' },
-  });
-  
-<<<<<<< HEAD
-  // Add a new todo
-  const addTodo = (text: string) => {
-    // React wrapper fires-and-forgets; awaiting is optional
-    setState((s) => ({
-=======
-  // Add a new todo (Promise-returning; await when you need ordering/errors)
-  const addTodo = async (text: string) => {
-    await setState((s) => ({
->>>>>>> a2833bc4
-      ...s,
-      todos: [
-        ...s.todos,
-        { text, completed: false },
-      ],
-    }));
-  };
-  
-  // Rest of your component...
+    // Create a Loro document
+    const doc = useMemo(() => new LoroDoc(), []);
+
+    // Create a store
+    const { state, setState } = useLoroStore({
+        doc,
+        schema: todoSchema,
+        initialState: { todos: [], filter: "all" },
+    });
+
+    // Add a new todo (Promise-returning; await when you need ordering/errors)
+    const addTodo = async (text: string) => {
+        await setState((s) => ({
+            ...s,
+            todos: [...s.todos, { text, completed: false }],
+        }));
+    };
+
+    // Rest of your component...
 }
 ```
 
 ### Using Context Provider
 
 ```tsx
-import React, { useMemo } from 'react';
-import { LoroDoc } from 'loro-crdt';
-import { schema } from 'loro-mirror';
-import { createLoroContext } from 'loro-mirror-react';
+import React, { useMemo } from "react";
+import { LoroDoc } from "loro-crdt";
+import { schema } from "loro-mirror";
+import { createLoroContext } from "loro-mirror-react";
 
 // Define your schema
 const todoSchema = schema({
-  todos: schema.LoroList(
-    schema.LoroMap({
-      text: schema.String({ required: true }),
-      completed: schema.Boolean({ defaultValue: false }),
-    }),
-    (t) => t.$cid, // stable id from Loro container id
-  ),
+    todos: schema.LoroList(
+        schema.LoroMap({
+            text: schema.String({ required: true }),
+            completed: schema.Boolean({ defaultValue: false }),
+        }),
+        (t) => t.$cid, // stable id from Loro container id
+    ),
 });
 
 // Create a context
 const {
-  LoroProvider,
-  useLoroContext,
-  useLoroState,
-  useLoroSelector,
-  useLoroAction,
+    LoroProvider,
+    useLoroContext,
+    useLoroState,
+    useLoroSelector,
+    useLoroAction,
 } = createLoroContext(todoSchema);
 
 // Root component
 function App() {
-  const doc = useMemo(() => new LoroDoc(), []);
-  
-  return (
-    <LoroProvider doc={doc} initialState={{ todos: [] }}>
-      <TodoList />
-      <AddTodoForm />
-    </LoroProvider>
-  );
+    const doc = useMemo(() => new LoroDoc(), []);
+
+    return (
+        <LoroProvider doc={doc} initialState={{ todos: [] }}>
+            <TodoList />
+            <AddTodoForm />
+        </LoroProvider>
+    );
 }
 
 // Todo list component
 function TodoList() {
-  // Subscribe only to the todos array
-  const todos = useLoroSelector(state => state.todos);
-  
-  return (
-    <ul>
-      {todos.map(todo => (
-        <TodoItem key={todo.$cid /* stable key from Loro container id */} todo={todo} />
-      ))}
-    </ul>
-  );
+    // Subscribe only to the todos array
+    const todos = useLoroSelector((state) => state.todos);
+
+    return (
+        <ul>
+            {todos.map((todo) => (
+                <TodoItem
+                    key={todo.$cid /* stable key from Loro container id */}
+                    todo={todo}
+                />
+            ))}
+        </ul>
+    );
 }
 
 // Todo item component
 function TodoItem({ todo }) {
-  const toggleTodo = useLoroAction(state => {
-    const todoIndex = state.todos.findIndex(t => t.$cid === todo.$cid); // compare by `$cid`
-    if (todoIndex !== -1) {
-      state.todos[todoIndex].completed = !state.todos[todoIndex].completed;
-    }
-  });
-  
-  return (
-    <li>
-      <input
-        type="checkbox"
-        checked={todo.completed}
-        onChange={toggleTodo}
-      />
-      <span>{todo.text}</span>
-    </li>
-  );
+    const toggleTodo = useLoroAction((state) => {
+        const todoIndex = state.todos.findIndex((t) => t.$cid === todo.$cid); // compare by `$cid`
+        if (todoIndex !== -1) {
+            state.todos[todoIndex].completed =
+                !state.todos[todoIndex].completed;
+        }
+    });
+
+    return (
+        <li>
+            <input
+                type="checkbox"
+                checked={todo.completed}
+                onChange={toggleTodo}
+            />
+            <span>{todo.text}</span>
+        </li>
+    );
 }
 ```
 
@@ -162,13 +156,8 @@
 
 Notes on async updates:
 
-<<<<<<< HEAD
-- The underlying `Mirror.setState` and the store’s `setState` are async and return a Promise. The React helpers intentionally call them in a fire-and-forget manner, which works well for UI event handlers.
-- If you need to wait for the update to be fully processed (for example, before reading from the underlying `LoroDoc`), use `await store.setState(...)` (or `await store.getMirror().setState(...)`).
-=======
 - `setState` from `useLoroStore` and the setter from `useLoroState` return a Promise. You can `await` them to ensure deterministic ordering or catch validation errors.
 - `useLoroCallback` and `useLoroAction` return Promise-returning functions. Callers may optionally `await` them. Example: `await addTodo('New')`.
->>>>>>> a2833bc4
 ```
 
 ### `useLoroValue`
@@ -176,7 +165,7 @@
 Subscribes to a specific value from a Loro Mirror store.
 
 ```tsx
-const todos = useLoroValue(store, state => state.todos);
+const todos = useLoroValue(store, (state) => state.todos);
 ```
 
 ### `useLoroCallback`
@@ -185,15 +174,17 @@
 
 ```tsx
 const addTodo = useLoroCallback(
-  store,
-  (state, text) => {
-    state.todos.push({ text, completed: false }); // `$cid` is injected from Loro container id
-  },
-  [/* dependencies */]
+    store,
+    (state, text) => {
+        state.todos.push({ text, completed: false }); // `$cid` is injected from Loro container id
+    },
+    [
+        /* dependencies */
+    ],
 );
 
 // Usage
-addTodo('New todo');
+addTodo("New todo");
 ```
 
 ### `createLoroContext`
@@ -202,12 +193,12 @@
 
 ```tsx
 const {
-  LoroContext,
-  LoroProvider,
-  useLoroContext,
-  useLoroState,
-  useLoroSelector,
-  useLoroAction,
+    LoroContext,
+    LoroProvider,
+    useLoroContext,
+    useLoroState,
+    useLoroSelector,
+    useLoroAction,
 } = createLoroContext(schema);
 ```
 
@@ -217,13 +208,13 @@
 
 ```tsx
 <LoroProvider
-  doc={loroDoc}
-  initialState={initialState}
-  validateUpdates={true}
-  throwOnValidationError={false}
-  debug={false}
+    doc={loroDoc}
+    initialState={initialState}
+    validateUpdates={true}
+    throwOnValidationError={false}
+    debug={false}
 >
-  {children}
+    {children}
 </LoroProvider>
 ```
 
@@ -248,7 +239,7 @@
 Hook to select a specific value from the state.
 
 ```tsx
-const todos = useLoroSelector(state => state.todos);
+const todos = useLoroSelector((state) => state.todos);
 ```
 
 #### `useLoroAction`
