--- conflicted
+++ resolved
@@ -1,6 +1,6 @@
 # Loro Mirror for Jotai
 
-Jotai integration for Loro Mirror, providing atomic state management with Loro CRDT synchronization. 
+Jotai integration for Loro Mirror, providing atomic state management with Loro CRDT synchronization.
 
 ## Installation
 
@@ -54,15 +54,9 @@
 function TodoApp() {
   const [state, setState] = useAtom(todoAtom);
 
-<<<<<<< HEAD
-  const addTodo = () => {
-    // Jotai wrapper calls Mirror.setState internally (async). Awaiting is optional in UI.
-    setState((prevState) => ({
-=======
   const addTodo = async () => {
     // Setter returns a Promise; await to catch validation errors or ensure ordering
     await setState((prevState) => ({
->>>>>>> a2833bc4
       todos: [
         ...prevState.todos,
         {
