--- conflicted
+++ resolved
@@ -1,12 +1,9 @@
 {
     "name": "loro-mirror-jotai",
     "version": "0.1.0",
-<<<<<<< HEAD
     "description": "Jotai integration for Loro Mirror - a state management library with Loro CRDT synchronization",
     "type": "module",
-=======
     "description": "Jotai atoms for Loro Mirror: CRDT-backed atomic state with typed schema and bidirectional sync.",
->>>>>>> a2833bc4
     "main": "dist/index.js",
     "types": "dist/index.d.ts",
     "exports": {
