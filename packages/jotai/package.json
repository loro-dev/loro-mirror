{
    "name": "loro-mirror-jotai",
    "version": "0.1.0",
    "description": "Jotai integration for Loro Mirror - a state management library with Loro CRDT synchronization",
    "main": "dist/index.js",
    "types": "dist/index.d.ts",
    "files": [
        "dist"
    ],
    "scripts": {
        "build": "tsc -p .",
        "test": "vitest run",
        "test:watch": "vitest",
        "lint": "eslint src --ext .ts,.tsx",
        "typecheck": "tsc --noEmit"
    },
    "keywords": [
        "loro",
        "crdt",
        "state",
        "management",
        "sync",
        "mirror",
        "jotai"
    ],
    "author": "",
    "license": "MIT",
    "dependencies": {},
    "peerDependencies": {
        "loro-mirror": "workspace:*",
        "jotai": "^2.0.0",
<<<<<<< HEAD
        "loro-crdt": "^1.7.0"
=======
        "loro-crdt": "^1.7.1"
>>>>>>> 5d1ce466
    },
    "devDependencies": {
        "@testing-library/jest-dom": "^6.1.5",
        "@testing-library/react": "^16.3.0",
        "@types/node": "^20.10.5",
        "@types/react": "^18.2.45",
        "jsdom": "^23.0.1",
        "react": "^18.2.0",
        "react-dom": "^18.2.0",
        "typescript": "^5.3.3",
        "vitest": "^1.0.4"
    }
}<|MERGE_RESOLUTION|>--- conflicted
+++ resolved
@@ -29,11 +29,7 @@
     "peerDependencies": {
         "loro-mirror": "workspace:*",
         "jotai": "^2.0.0",
-<<<<<<< HEAD
-        "loro-crdt": "^1.7.0"
-=======
         "loro-crdt": "^1.7.1"
->>>>>>> 5d1ce466
     },
     "devDependencies": {
         "@testing-library/jest-dom": "^6.1.5",
