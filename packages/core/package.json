--- conflicted
+++ resolved
@@ -30,18 +30,10 @@
         "immer": "^10.0.3"
     },
     "peerDependencies": {
-<<<<<<< HEAD
-        "loro-crdt": "^1.7.0"
-    },
-    "devDependencies": {
-        "@types/node": "^20.10.5",
-        "loro-crdt": "^1.7.0",
-=======
         "loro-crdt": "^1.7.1"
     },
     "devDependencies": {
         "@types/node": "^20.10.5",
->>>>>>> 5d1ce466
         "typescript": "^5.3.3"
     }
 }