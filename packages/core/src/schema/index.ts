/**
 * Schema definition system for Loro Mirror
 *
 * This module provides utilities to define schemas that map between JavaScript types and Loro CRDT types.
 */
import {
    BooleanSchemaType,
    ContainerSchemaType,
    IgnoreSchemaType,
    LoroListSchema,
    LoroMapSchema,
    LoroMapSchemaWithCatchall,
    LoroMovableListSchema,
    LoroTextSchemaType,
<<<<<<< HEAD
    LoroTreeSchema,
=======
    NumberSchemaType,
>>>>>>> 90944c8b
    RootSchemaDefinition,
    RootSchemaType,
    SchemaDefinition,
    SchemaOptions,
    SchemaType,
    StringSchemaType,
} from "./types";

export * from "./types";
export * from "./validators";

/**
 * Create a schema definition
 */
export function schema<T extends Record<string, ContainerSchemaType>, O extends SchemaOptions = {}>(
    definition: RootSchemaDefinition<T>,
    options?: O,
): RootSchemaType<T> & { options: O } {
    return {
        type: "schema" as const,
        definition,
        options: options || ({} as O),
        getContainerType() {
            return "Map";
        },
    } as RootSchemaType<T> & { options: O };
}

/**
 * Define a string field
 */
schema.String = function <T extends string = string, O extends SchemaOptions = {}>(options?: O) {
    return {
        type: "string" as const,
        options: (options || {}) as O,
        getContainerType: () => {
            return null;
        },
    } as StringSchemaType<T> & { options: O };
};

/**
 * Define a number field
 */
schema.Number = function <O extends SchemaOptions = {}>(options?: O) {
    return {
        type: "number" as const,
        options: options || ({} as O),
        getContainerType: () => {
            return null; // Primitive type, no container
        },
    } as NumberSchemaType & { options: O };
};

/**
 * Define a boolean field
 */
schema.Boolean = function <O extends SchemaOptions = {}>(options?: O) {
    return {
        type: "boolean" as const,
        options: options || ({} as O),
        getContainerType: () => {
            return null; // Primitive type, no container
        },
    } as BooleanSchemaType & { options: O };
};

/**
 * Define a field to be ignored (not synced with Loro)
 */
schema.Ignore = function <O extends SchemaOptions = {}>(options?: O) {
    return {
        type: "ignore" as const,
        options: options || ({} as O),
        getContainerType: () => {
            return null;
        },
    } as IgnoreSchemaType & { options: O };
};

/**
 * Define a Loro map
 */
schema.LoroMap = function <T extends Record<string, SchemaType> = {}, O extends SchemaOptions = {}>(
    definition: SchemaDefinition<T>,
    options?: O,
): LoroMapSchema<T> & { options: O } & { catchall: <C extends SchemaType>(catchallSchema: C) => LoroMapSchemaWithCatchall<T, C> } {
    const baseSchema = {
        type: "loro-map" as const,
        definition,
        options: options || ({} as O),
        getContainerType: () => {
            return "Map";
        },
    } as LoroMapSchema<T> & { options: O };

    // Add catchall method like zod
    const schemaWithCatchall = {
        ...baseSchema,
        catchall: <C extends SchemaType>(catchallSchema: C): LoroMapSchemaWithCatchall<T, C> => {
            return {
                ...baseSchema,
                catchallType: catchallSchema,
                catchall: <NewC extends SchemaType>(newCatchallSchema: NewC) => {
                    return {
                        ...baseSchema,
                        catchallType: newCatchallSchema,
                        catchall: schemaWithCatchall.catchall
                    } as LoroMapSchemaWithCatchall<T, NewC>;
                }
            } as LoroMapSchemaWithCatchall<T, C>;
        }
    };

    return schemaWithCatchall as LoroMapSchema<T> & { options: O } & { catchall: <C extends SchemaType>(catchallSchema: C) => LoroMapSchemaWithCatchall<T, C> };
};

/**
 * Create a dynamic record schema (like zod's z.record)
 */
schema.LoroMapRecord = function <T extends SchemaType, O extends SchemaOptions = {}>(
    valueSchema: T,
    options?: O,
): LoroMapSchemaWithCatchall<{}, T> & { options: O } {
    return {
        type: "loro-map" as const,
        definition: {},
        catchallType: valueSchema,
        options: options || ({} as O),
        getContainerType: () => {
            return "Map";
        },
        catchall: <NewC extends SchemaType>(newCatchallSchema: NewC): LoroMapSchemaWithCatchall<{}, NewC> => {
            return schema.LoroMapRecord(newCatchallSchema, options);
        }
    } as LoroMapSchemaWithCatchall<{}, T> & { options: O };
};

/**
 * Define a Loro list
 */
schema.LoroList = function <T extends SchemaType, O extends SchemaOptions = {}>(
    itemSchema: T,
    idSelector?: (item: any) => string,
    options?: O,
): LoroListSchema<T> & { options: O } {
    return {
        type: "loro-list" as const,
        itemSchema,
        idSelector,
        options: options || ({} as O),
        getContainerType: () => {
            return "List";
        },
    } as LoroListSchema<T> & { options: O };
};

schema.LoroMovableList = function <T extends SchemaType, O extends SchemaOptions = {}>(
    itemSchema: T,
    idSelector: (item: any) => string,
    options?: O,
): LoroMovableListSchema<T> & { options: O } {
    return {
        type: "loro-movable-list" as const,
        itemSchema,
        idSelector,
        options: options || ({} as O),
        getContainerType: () => {
            return "MovableList";
        },
    } as LoroMovableListSchema<T> & { options: O };
};

/**
 * Define a Loro text field
 */
schema.LoroText = function <O extends SchemaOptions = {}>(options?: O): LoroTextSchemaType & { options: O } {
    return {
        type: "loro-text" as const,
        options: options || ({} as O),
        getContainerType: () => {
            return "Text";
        },
<<<<<<< HEAD
    };
};

/**
 * Define a Loro tree
 *
 * Each tree node has a `data` map described by `nodeSchema`.
 */
// oxlint-disable-next-line no-explicit-any
schema.LoroTree = function <T extends Record<string, SchemaType>>(
    nodeSchema: LoroMapSchema<T>,
    options?: SchemaOptions,
): LoroTreeSchema<T> {
    return {
        type: "loro-tree" as const,
        nodeSchema,
        options: options || {},
        getContainerType() {
            return "Tree";
        },
    };
=======
    } as LoroTextSchemaType & { options: O };
>>>>>>> 90944c8b
};<|MERGE_RESOLUTION|>--- conflicted
+++ resolved
@@ -12,11 +12,8 @@
     LoroMapSchemaWithCatchall,
     LoroMovableListSchema,
     LoroTextSchemaType,
-<<<<<<< HEAD
     LoroTreeSchema,
-=======
     NumberSchemaType,
->>>>>>> 90944c8b
     RootSchemaDefinition,
     RootSchemaType,
     SchemaDefinition,
@@ -200,8 +197,7 @@
         getContainerType: () => {
             return "Text";
         },
-<<<<<<< HEAD
-    };
+    } as LoroTextSchemaType & { options: O };
 };
 
 /**
@@ -222,7 +218,4 @@
             return "Tree";
         },
     };
-=======
-    } as LoroTextSchemaType & { options: O };
->>>>>>> 90944c8b
 };