/**
 * Types for the schema definition system
 */

import { ContainerType } from "loro-crdt";

/**
 * Options for schema definitions
 */
export interface SchemaOptions {
    /** Whether the field is required */
    required?: boolean;
    /** Default value for the field */
    defaultValue?: unknown;
    /** Description of the field */
    description?: string;
    /** Additional validation function */
    validate?: (value: unknown) => boolean | string;
    [key: string]: unknown;
}

/**
 * Base interface for all schema types
 */
export interface BaseSchemaType {
    type: string;
    options: SchemaOptions;
    getContainerType(): ContainerType | null;
}

/**
 * String schema type
 */
export interface StringSchemaType<T extends string = string> extends BaseSchemaType {
    type: "string";
    _t: T;
}

/**
 * Number schema type
 */
export interface NumberSchemaType extends BaseSchemaType {
    type: "number";
}

/**
 * Boolean schema type
 */
export interface BooleanSchemaType extends BaseSchemaType {
    type: "boolean";
}

/**
 * Ignored field schema type
 */
export interface IgnoreSchemaType extends BaseSchemaType {
    type: "ignore";
}

/**
 * Loro Map schema type
 */
export interface LoroMapSchema<T extends Record<string, SchemaType>>
    extends BaseSchemaType {
    type: "loro-map";
    definition: SchemaDefinition<T>;
}

/**
 * Enhanced LoroMapSchema with catchall support
 */
export interface LoroMapSchemaWithCatchall<
    T extends Record<string, SchemaType>,
    C extends SchemaType
> extends BaseSchemaType {
    type: "loro-map";
    definition: SchemaDefinition<T>;
    catchallType: C;
    catchall<NewC extends SchemaType>(catchallSchema: NewC): LoroMapSchemaWithCatchall<T, NewC>;
}

/**
 * Loro List schema type
 */
export interface LoroListSchema<T extends SchemaType> extends BaseSchemaType {
    type: "loro-list";
    itemSchema: T;
    // oxlint-disable-next-line no-explicit-any
    idSelector?: (item: any) => string;
}

/**
 * Loro Movable List schema type
 */
export interface LoroMovableListSchema<T extends SchemaType>
    extends BaseSchemaType {
    type: "loro-movable-list";
    itemSchema: T;
    // oxlint-disable-next-line no-explicit-any
    idSelector?: (item: any) => string;
}

/**
 * Loro Text schema type
 */
export interface LoroTextSchemaType extends BaseSchemaType {
    type: "loro-text";
}

/**
 * Loro Tree schema type
 *
 * Represents a tree where each node has a `data` map described by `nodeSchema`.
 */
export interface LoroTreeSchema<T extends Record<string, SchemaType>>
    extends BaseSchemaType {
    type: "loro-tree";
    nodeSchema: LoroMapSchema<T>;
}

/**
 * Root schema type
 */
export interface RootSchemaType<T extends Record<string, ContainerSchemaType>>
    extends BaseSchemaType {
    type: "schema";
    definition: RootSchemaDefinition<T>;
}

/**
 * Union of all schema types
 */
export type SchemaType =
    | StringSchemaType
    | NumberSchemaType
    | BooleanSchemaType
    | IgnoreSchemaType
    | LoroMapSchema<Record<string, SchemaType>>
    | LoroMapSchemaWithCatchall<Record<string, SchemaType>, SchemaType>
    | LoroListSchema<SchemaType>
    | LoroMovableListSchema<SchemaType>
    | LoroTextSchemaType
    | LoroTreeSchema<Record<string, SchemaType>>
    | RootSchemaType<Record<string, ContainerSchemaType>>;

export type ContainerSchemaType =
    | LoroMapSchema<Record<string, SchemaType>>
    | LoroMapSchemaWithCatchall<Record<string, SchemaType>, SchemaType>
    | LoroListSchema<SchemaType>
    | LoroMovableListSchema<SchemaType>
    | LoroTextSchemaType
    | LoroTreeSchema<Record<string, SchemaType>>;

/**
 * Schema definition type
 */
export type RootSchemaDefinition<
    T extends Record<string, ContainerSchemaType>,
> = {
        [K in keyof T]: T[K];
    };

/**
 * Schema definition type
 */
export type SchemaDefinition<T extends Record<string, SchemaType>> = {
    [K in keyof T]: T[K];
};

/**
 * Check if a schema type is required
 * 
 * true is default
 */
type IsSchemaRequired<S extends SchemaType> =
    S extends { options: { required: true } } ? true
    : S extends { options: { required: false } } ? false
    : S extends { options: { required?: undefined } } ? true
    : S extends { options: {} } ? true
    : true;

/**
 * Infer the JavaScript type from a schema type
 */
<<<<<<< HEAD
export type InferType<S extends SchemaType> = S extends StringSchemaType
    ? string
    : S extends NumberSchemaType
      ? number
      : S extends BooleanSchemaType
        ? boolean
        : S extends IgnoreSchemaType
          ? // oxlint-disable-next-line no-explicit-anyS extends IgnoreSchemaType
            any
          : S extends LoroTextSchemaType
            ? string
            : S extends LoroMapSchema<infer M>
              ? { [K in keyof M]: InferType<M[K]> }
              : S extends LoroListSchema<infer I>
                ? Array<InferType<I>>
                : S extends LoroMovableListSchema<infer I>
                  ? Array<InferType<I>>
                  : S extends LoroTreeSchema<infer M>
                    ? Array<InferTreeNodeType<M>>
                    : S extends RootSchemaType<infer R>
                      ? { [K in keyof R]: InferType<R[K]> }
                      : never;
=======
export type InferType<S extends SchemaType> =
    IsSchemaRequired<S> extends false
    ? (S extends StringSchemaType<infer T> ? T | undefined
        : S extends NumberSchemaType ? number | undefined
        : S extends BooleanSchemaType ? boolean | undefined
        : S extends IgnoreSchemaType ? any
        : S extends LoroTextSchemaType ? string | undefined
        : S extends LoroMapSchemaWithCatchall<infer M, infer C>
        ? (keyof M extends never
            ? { [key: string]: InferType<C> } | undefined
            : ({ [K in keyof M]: InferType<M[K]> } & { [K in Exclude<string, keyof M>]: InferType<C> }) | undefined)
        : S extends LoroMapSchema<infer M> ? { [K in keyof M]: InferType<M[K]> } | undefined
        : S extends LoroListSchema<infer I> ? Array<InferType<I>> | undefined
        : S extends LoroMovableListSchema<infer I> ? Array<InferType<I>> | undefined
        : S extends RootSchemaType<infer R> ? { [K in keyof R]: InferType<R[K]> } | undefined
        : never)
    : (S extends StringSchemaType<infer T> ? T
        : S extends NumberSchemaType ? number
        : S extends BooleanSchemaType ? boolean
        : S extends IgnoreSchemaType ? any
        : S extends LoroTextSchemaType ? string
        : S extends LoroMapSchemaWithCatchall<infer M, infer C>
        ? keyof M extends never
        ? { [key: string]: InferType<C> }
        : { [K in keyof M]: InferType<M[K]> } & { [K in Exclude<string, keyof M>]: InferType<C> }
        : S extends LoroMapSchema<infer M> ? { [K in keyof M]: InferType<M[K]> }
        : S extends LoroListSchema<infer I> ? Array<InferType<I>>
        : S extends LoroMovableListSchema<infer I> ? Array<InferType<I>>
        : S extends RootSchemaType<infer R> ? { [K in keyof R]: InferType<R[K]> }
        : never);
>>>>>>> 90944c8b

/**
 * Infer the JavaScript type from a schema definition
 */
export type InferSchemaType<T extends Record<string, SchemaType>> = {
    [K in keyof T]: InferType<T[K]>;
};

/**
 * Helper: Infer the node type for a tree schema
 */
export type InferTreeNodeType<M extends Record<string, SchemaType>> = {
    id: string;
    data: { [K in keyof M]: InferType<M[K]> };
    children: Array<InferTreeNodeType<M>>;
};<|MERGE_RESOLUTION|>--- conflicted
+++ resolved
@@ -182,61 +182,66 @@
 /**
  * Infer the JavaScript type from a schema type
  */
-<<<<<<< HEAD
-export type InferType<S extends SchemaType> = S extends StringSchemaType
-    ? string
-    : S extends NumberSchemaType
-      ? number
-      : S extends BooleanSchemaType
-        ? boolean
-        : S extends IgnoreSchemaType
-          ? // oxlint-disable-next-line no-explicit-anyS extends IgnoreSchemaType
-            any
-          : S extends LoroTextSchemaType
-            ? string
-            : S extends LoroMapSchema<infer M>
-              ? { [K in keyof M]: InferType<M[K]> }
-              : S extends LoroListSchema<infer I>
-                ? Array<InferType<I>>
-                : S extends LoroMovableListSchema<infer I>
-                  ? Array<InferType<I>>
-                  : S extends LoroTreeSchema<infer M>
-                    ? Array<InferTreeNodeType<M>>
-                    : S extends RootSchemaType<infer R>
-                      ? { [K in keyof R]: InferType<R[K]> }
-                      : never;
-=======
 export type InferType<S extends SchemaType> =
     IsSchemaRequired<S> extends false
-    ? (S extends StringSchemaType<infer T> ? T | undefined
-        : S extends NumberSchemaType ? number | undefined
-        : S extends BooleanSchemaType ? boolean | undefined
-        : S extends IgnoreSchemaType ? any
-        : S extends LoroTextSchemaType ? string | undefined
-        : S extends LoroMapSchemaWithCatchall<infer M, infer C>
-        ? (keyof M extends never
-            ? { [key: string]: InferType<C> } | undefined
-            : ({ [K in keyof M]: InferType<M[K]> } & { [K in Exclude<string, keyof M>]: InferType<C> }) | undefined)
-        : S extends LoroMapSchema<infer M> ? { [K in keyof M]: InferType<M[K]> } | undefined
-        : S extends LoroListSchema<infer I> ? Array<InferType<I>> | undefined
-        : S extends LoroMovableListSchema<infer I> ? Array<InferType<I>> | undefined
-        : S extends RootSchemaType<infer R> ? { [K in keyof R]: InferType<R[K]> } | undefined
-        : never)
-    : (S extends StringSchemaType<infer T> ? T
-        : S extends NumberSchemaType ? number
-        : S extends BooleanSchemaType ? boolean
-        : S extends IgnoreSchemaType ? any
-        : S extends LoroTextSchemaType ? string
-        : S extends LoroMapSchemaWithCatchall<infer M, infer C>
-        ? keyof M extends never
-        ? { [key: string]: InferType<C> }
-        : { [K in keyof M]: InferType<M[K]> } & { [K in Exclude<string, keyof M>]: InferType<C> }
-        : S extends LoroMapSchema<infer M> ? { [K in keyof M]: InferType<M[K]> }
-        : S extends LoroListSchema<infer I> ? Array<InferType<I>>
-        : S extends LoroMovableListSchema<infer I> ? Array<InferType<I>>
-        : S extends RootSchemaType<infer R> ? { [K in keyof R]: InferType<R[K]> }
-        : never);
->>>>>>> 90944c8b
+        ? (
+              S extends StringSchemaType<infer T>
+                  ? T | undefined
+                  : S extends NumberSchemaType
+                    ? number | undefined
+                    : S extends BooleanSchemaType
+                      ? boolean | undefined
+                      : S extends IgnoreSchemaType
+                        ? any
+                        : S extends LoroTextSchemaType
+                          ? string | undefined
+                          : S extends LoroMapSchemaWithCatchall<infer M, infer C>
+                            ? (keyof M extends never
+                                  ? { [key: string]: InferType<C> } | undefined
+                                  : ({ [K in keyof M]: InferType<M[K]> } & {
+                                        [K in Exclude<string, keyof M>]: InferType<C>;
+                                    }) | undefined)
+                            : S extends LoroMapSchema<infer M>
+                              ? { [K in keyof M]: InferType<M[K]> } | undefined
+                              : S extends LoroListSchema<infer I>
+                                ? Array<InferType<I>> | undefined
+                                : S extends LoroMovableListSchema<infer I>
+                                  ? Array<InferType<I>> | undefined
+                                  : S extends LoroTreeSchema<infer M>
+                                    ? Array<InferTreeNodeType<M>> | undefined
+                                    : S extends RootSchemaType<infer R>
+                                      ? { [K in keyof R]: InferType<R[K]> } | undefined
+                                      : never
+          )
+        : (
+              S extends StringSchemaType<infer T>
+                  ? T
+                  : S extends NumberSchemaType
+                    ? number
+                    : S extends BooleanSchemaType
+                      ? boolean
+                      : S extends IgnoreSchemaType
+                        ? any
+                        : S extends LoroTextSchemaType
+                          ? string
+                          : S extends LoroMapSchemaWithCatchall<infer M, infer C>
+                            ? keyof M extends never
+                              ? { [key: string]: InferType<C> }
+                              : { [K in keyof M]: InferType<M[K]> } & {
+                                    [K in Exclude<string, keyof M>]: InferType<C>;
+                                }
+                            : S extends LoroMapSchema<infer M>
+                              ? { [K in keyof M]: InferType<M[K]> }
+                              : S extends LoroListSchema<infer I>
+                                ? Array<InferType<I>>
+                                : S extends LoroMovableListSchema<infer I>
+                                  ? Array<InferType<I>>
+                                  : S extends LoroTreeSchema<infer M>
+                                    ? Array<InferTreeNodeType<M>>
+                                    : S extends RootSchemaType<infer R>
+                                      ? { [K in keyof R]: InferType<R[K]> }
+                                      : never
+          );
 
 /**
  * Infer the JavaScript type from a schema definition
