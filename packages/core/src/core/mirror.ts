--- conflicted
+++ resolved
@@ -1673,12 +1673,7 @@
             console.error(
                 "State diverged",
                 JSON.stringify(state, null, 2),
-<<<<<<< HEAD
-                JSON.stringify(toNormalizedJson(this.doc), null, 2),
-                JSON.stringify(this.doc.toJSON(), null, 2),
-=======
                 JSON.stringify(this.buildRootStateSnapshot(), null, 2),
->>>>>>> b031b096
             );
             throw new Error("[InternalError] State diverged");
         }
@@ -1810,12 +1805,10 @@
                 containerType === "List" ||
                 containerType === "MovableList"
             ) {
-                const l = container as unknown as LoroList | LoroMovableList;
-                if (l.length === 0) continue;
+                // Always include lists, even if empty, to match Mirror's state shape
                 root[key] = this.containerToStateJson(container);
             } else if (containerType === "Text") {
-                const t = container as LoroText;
-                if ((t.toJSON() as string) === "") continue;
+                // Always include text, even if empty, to match Mirror's state shape
                 root[key] = this.containerToStateJson(container);
             } else if (containerType === "Tree") {
                 const arr = this.containerToStateJson(container) as any[];
